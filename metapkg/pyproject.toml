--- conflicted
+++ resolved
@@ -75,12 +75,7 @@
 cryptography = "==41.0.4"
 typeguard = "==4.1.5"
 more-itertools = "==9.1.0"
-<<<<<<< HEAD
-aiochclient = "==2.5.1"
 faust-cchardet = "==2.1.19"
-=======
-cchardet = "==2.1.7"
->>>>>>> 9edb80a1
 dnspython = "==2.2.1"
 lz4 = "==4.3.2"
 sqlalchemy-bigquery = "==1.9.0"
