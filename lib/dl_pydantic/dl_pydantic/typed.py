--- conflicted
+++ resolved
@@ -38,15 +38,11 @@
     @classmethod
     def register(cls, name: str, class_: Type) -> None:  # noqa: UP006
         if name in cls._classes:
-<<<<<<< HEAD
             if cls._classes[name] is class_:
-                LOGGER.warning("Class %s(type=%s) already registered", class_.__name__, name)
+                LOGGER.warning("Class %s(type=%s) already registered: %s", cls.__name__, name, class_)
                 return
 
-            raise ValueError(f"Class with name '{name}' already registered")
-=======
             raise ValueError(f"{cls.__name__}(type={name}) already registered")
->>>>>>> 1058ab84
 
         if not issubclass(class_, cls):
             raise ValueError(f"Class '{class_}' must be subclass of '{cls}'")
