
[tool.poetry]
name = "datalens-api-lib"
version = "0.0.0"
description = ""
authors = ["DataLens Team <datalens-opensource@yandex-team.ru>"]
packages = [{include = "dl_api_lib"}]
license = "Apache 2.0"
readme = "README.md"

[tool.poetry.dependencies]
aiohttp = ">=3.9.1"
attrs = ">=22.2.0"
flask = ">=2.2.5"
flask-marshmallow = ">=1.1.0"
flask-restx = ">=1.1.0"
marshmallow = ">=3.19.0"
marshmallow-oneofschema = ">=3.0.1"
more-itertools = ">=9.1.0"
<<<<<<< HEAD
pandas = ">=2.0.3"
python = ">=3.12, <3.13"
=======
python = ">=3.10, <3.12"
>>>>>>> 5202c4af
werkzeug = ">=2.2.3"
statcommons = {path = "../statcommons"}
datalens-api-commons = {path = "../dl_api_commons"}
datalens-utils = {path = "../dl_utils"}
datalens-constants = {path = "../dl_constants"}
datalens-compeng-pg = {path = "../dl_compeng_pg"}
datalens-i18n = {path = "../dl_i18n"}
datalens-formula = {path = "../dl_formula"}
datalens-configs = {path = "../dl_configs"}
datalens-api-connector = {path = "../dl_api_connector"}
datalens-core = {path = "../dl_core"}
datalens-app-tools = {path = "../dl_app_tools"}
datalens-query-processing = {path = "../dl_query_processing"}
datalens-model-tools = {path = "../dl_model_tools"}
datalens-task-processor = {path = "../dl_task_processor"}
datalens-dashsql = {path = "../../lib/dl_dashsql"}
datalens-pivot = {path = "../dl_pivot"}
datalens-pivot-pandas = {path = "../dl_pivot_pandas"}

[tool.poetry.group.tests.dependencies]
pytest = ">=7.2.2"
pytest-asyncio = ">=0.20.3"
datalens-compeng-pg = {path = "../dl_compeng_pg"}
datalens-connector-clickhouse = {path = "../dl_connector_clickhouse"}
datalens-connector-postgresql = {path = "../dl_connector_postgresql"}
datalens-testing = {path = "../dl_testing"}
datalens-core-testing = {path = "../dl_core_testing"}

[build-system]
build-backend = "poetry.core.masonry.api"
requires = [
  "poetry-core",
]

[tool.pytest.ini_options]
minversion = "6.0"
addopts = "-ra"
testpaths = ["dl_api_lib_tests/unit", "dl_api_lib_tests/db"]
timeout = 600

[datalens.pytest.unit]
root_dir = "dl_api_lib_tests/"
target_path = "unit"
skip_compose = "true"

[datalens.pytest.db]
root_dir = "dl_api_lib_tests/"
target_path = "db"

[tool.poetry.scripts]
bi-core-rqe-async = "dl_core.connection_executors.remote_query_executor.app_async:async_qe_main"

[datalens.meta.mypy]
targets = ["dl_api_lib"]
implicit_dependencies = [
    "datalens-compeng-pg",
    "datalens-connector-postgresql",
]

[tool.mypy]
warn_unused_configs = true
disallow_untyped_defs = true
check_untyped_defs = true
strict_optional = true

[[tool.mypy.overrides]]
module = [
    "flask_restx.*",
    "statcommons.*",
    "flask_marshmallow"
]
ignore_missing_imports = true

[datalens.i18n.domains]
dl_api_lib = [
    {path = "dl_api_lib"},
]<|MERGE_RESOLUTION|>--- conflicted
+++ resolved
@@ -17,12 +17,7 @@
 marshmallow = ">=3.19.0"
 marshmallow-oneofschema = ">=3.0.1"
 more-itertools = ">=9.1.0"
-<<<<<<< HEAD
-pandas = ">=2.0.3"
 python = ">=3.12, <3.13"
-=======
-python = ">=3.10, <3.12"
->>>>>>> 5202c4af
 werkzeug = ">=2.2.3"
 statcommons = {path = "../statcommons"}
 datalens-api-commons = {path = "../dl_api_commons"}
