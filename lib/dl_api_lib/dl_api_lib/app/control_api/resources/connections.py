from __future__ import annotations

import logging
from typing import (
    TYPE_CHECKING,
    Any,
    ClassVar,
    NoReturn,
)

from flask import request
from flask_restx import abort
from marshmallow import ValidationError as MValidationError

from dl_api_commons.flask.middlewares.logging_context import put_to_request_context
from dl_api_commons.flask.required_resources import RequiredResourceCommon
from dl_api_connector.api_schema.connection_base import ConnectionOptionsSchema
from dl_api_connector.api_schema.extras import (
    CreateMode,
    EditMode,
    ExportMode,
    ImportMode,
)
from dl_api_lib import exc
from dl_api_lib.api_decorators import schematic_request
from dl_api_lib.app.control_api.resources import API
from dl_api_lib.app.control_api.resources.base import BIResource
from dl_api_lib.enums import USPermissionKind
from dl_api_lib.schemas.connection import (
    ConnectionInfoSourceSchemaQuerySchema,
    ConnectionInfoSourceSchemaResponseSchema,
    ConnectionItemQuerySchema,
    ConnectionSourcesQuerySchema,
    ConnectionSourceTemplatesResponseSchema,
    GenericConnectionSchema,
)
from dl_api_lib.utils import need_permission_on_entry
from dl_constants.enums import ConnectionType
from dl_constants.exc import DLBaseException
from dl_core.data_source.type_mapping import get_data_source_class
from dl_core.data_source_merge_tools import make_spec_from_dict
from dl_core.exc import (
    DatabaseUnavailable,
    USPermissionRequired,
)
from dl_core.us_connection_base import (
    ConnectionBase,
    DataSourceTemplate,
)


if TYPE_CHECKING:
    from dl_core.connection_executors.sync_base import SyncConnExecutorBase


LOGGER = logging.getLogger(__name__)

ns = API.namespace("Connections", path="/connections")


def _handle_conn_test_exc(exception: Exception) -> NoReturn:
    if isinstance(exception, DLBaseException):
        raise exception
    else:
        LOGGER.exception("Got unhandled exception")
        raise DatabaseUnavailable() from exception


@ns.route("/test_connection_params")
class ConnectionParamsTester(BIResource):
    @schematic_request(ns=ns)
    def post(self) -> None | tuple[list | dict, int]:
        service_registry = self.get_service_registry()
        schema = GenericConnectionSchema(context=self.get_schema_ctx(schema_operations_mode=CreateMode.test))
        body_json = request.get_json()
        assert isinstance(body_json, dict)
        body_json["name"] = "mocked_name"  # FIXME: BI-4639
        try:
            conn: ConnectionBase = schema.load(body_json)
            conn_type = body_json.get("type")
        except MValidationError as err:
            return err.messages, 400

        conn.validate_new_data_sync(
            services_registry=service_registry,
        )

        try:
            conn.test(conn_executor_factory=service_registry.get_conn_executor_factory().get_sync_conn_executor)
        except NotImplementedError as err:
            raise exc.UnsupportedForEntityType(f"Connector {conn_type} does not support testing") from err
        except Exception as err:
            _handle_conn_test_exc(err)
        return None


@ns.route("/test_connection/<connection_id>")
class ConnectionTester(BIResource):
    @schematic_request(ns=ns)
    def post(self, connection_id: str) -> None | tuple[list | dict, int]:
        usm = self.get_us_manager()
        service_registry = self.get_service_registry()
        conn = usm.get_by_id(connection_id, expected_type=ConnectionBase)
        conn_orig = usm.clone_entry_instance(conn)
        assert isinstance(conn_orig, ConnectionBase)  # for typing
        need_permission_on_entry(conn, USPermissionKind.read)

        body_json = request.get_json()
        assert isinstance(body_json, dict)

        has_changes = len(body_json.keys()) > 0
        if has_changes:
            need_permission_on_entry(conn, USPermissionKind.edit)
        schema_ctx = self.get_schema_ctx(schema_operations_mode=EditMode.test, editable_object=None)

        schema_cls = GenericConnectionSchema().get_edit_schema_cls(conn)
        schema = schema_cls(context=schema_ctx)

        try:
            changes = schema.load(body_json)
            schema.update_object(conn, changes)
        except MValidationError as err:
            return err.messages, 400

        conn.validate_new_data_sync(services_registry=service_registry, changes=changes, original_version=conn_orig)

        try:
            conn.test(conn_executor_factory=service_registry.get_conn_executor_factory().get_sync_conn_executor)
        except NotImplementedError as err:
            raise exc.UnsupportedForEntityType(f"Connector {conn.conn_type.name} does not support testing") from err
        except Exception as e:
            _handle_conn_test_exc(e)
        return None


@ns.route("/import")
class ConnectionsImportList(BIResource):
    REQUIRED_RESOURCES: ClassVar[frozenset[RequiredResourceCommon]] = frozenset(
        {RequiredResourceCommon.SKIP_AUTH, RequiredResourceCommon.US_HEADERS_TOKEN}
    )

    @put_to_request_context(endpoint_code="ConnectionImport")
    @schematic_request(ns=ns)
<<<<<<< HEAD
    def post(self):  # type: ignore  # TODO: fix
        us_manager = self.get_service_us_manager()
=======
    def post(self) -> dict | tuple[list | dict, int]:
        us_manager = self.get_us_manager()
>>>>>>> 5e336ea0
        notifications = []

        conn_data = request.json and request.json["data"]["connection"]
        assert conn_data

        conn_type = conn_data["db_type"]
        if not conn_type or conn_type not in ConnectionType:
            raise exc.BadConnectionType(f"Invalid connection type value: {conn_type}")

        conn_availability = self.get_service_registry().get_connector_availability()
        conn_type_is_available = conn_availability.check_connector_is_available(ConnectionType[conn_type])
        if not conn_type_is_available:
            raise exc.UnsupportedForEntityType("Connector %s is not available in current env", conn_type)

        conn_data["workbook_id"] = request.json and request.json["data"].get("workbook_id", None)
        conn_data["type"] = conn_type

        schema = GenericConnectionSchema(
            context=self.get_schema_ctx(schema_operations_mode=ImportMode.create_from_import)
        )
        try:
            conn: ConnectionBase = schema.load(conn_data)
        except MValidationError as e:
            return e.messages, 400

        conn.validate_new_data_sync(services_registry=self.get_service_registry())

        conn_warnings = conn.get_import_warnings_list()
        if conn_warnings:
            notifications.extend(conn_warnings)

        us_manager.save(conn)

        return dict(id=conn.uuid, notifications=notifications)


@ns.route("/")
class ConnectionsList(BIResource):
    @put_to_request_context(endpoint_code="ConnectionCreate")
    @schematic_request(ns=ns)
    def post(self) -> dict | tuple[list | dict, int]:
        us_manager = self.get_us_manager()

        conn_availability = self.get_service_registry().get_connector_availability()
        conn_type = request.json and request.json.get("type")
        if not conn_type or conn_type not in ConnectionType:
            raise exc.BadConnectionType(f"Invalid connection type value: {conn_type}")
        conn_type_is_available = conn_availability.check_connector_is_available(ConnectionType[conn_type])

        if not conn_type_is_available:
            # TODO: remove `abort` after migration to schematic_request decorator with common error handling
            abort(400, "This connection type is not editable")
            raise exc.UnsupportedForEntityType("This connection type is not editable")

        schema = GenericConnectionSchema(context=self.get_schema_ctx(schema_operations_mode=CreateMode.create))
        try:
            conn: ConnectionBase = schema.load(request.json)
        except MValidationError as e:
            return e.messages, 400

        conn.validate_new_data_sync(services_registry=self.get_service_registry())

        us_manager.save(conn)

        return {"id": conn.uuid}


@ns.route("/<connection_id>")
class ConnectionItem(BIResource):
    @put_to_request_context(endpoint_code="ConnectionGet")
    @schematic_request(
        ns=ns,
        query=ConnectionItemQuerySchema(),
        responses={
            # 200: ('Success', GetConnectionResponseSchema()),
        },
    )
    def get(self, connection_id: str, query: dict) -> dict:
        us_manager = self.get_us_manager()

        if "rev_id" in query:
            conn = us_manager.get_by_id(
                connection_id,
                expected_type=ConnectionBase,
                params={"revId": query["rev_id"]},
            )
            need_permission_on_entry(conn, USPermissionKind.edit)
        else:
            conn = us_manager.get_by_id(connection_id, expected_type=ConnectionBase)
            need_permission_on_entry(conn, USPermissionKind.read)

        assert isinstance(conn, ConnectionBase)

        result = GenericConnectionSchema(context=self.get_schema_ctx(EditMode.edit)).dump(conn)
        result.update(options=ConnectionOptionsSchema().dump(conn.get_options()))
        return result

    @put_to_request_context(endpoint_code="ConnectionDelete")
    @schematic_request(ns=ns)
    def delete(self, connection_id: str) -> None:
        us_manager = self.get_us_manager()
        conn = us_manager.get_by_id(connection_id, expected_type=ConnectionBase)
        need_permission_on_entry(conn, USPermissionKind.admin)

        us_manager.delete(conn)

    @put_to_request_context(endpoint_code="ConnectionUpdate")
    @schematic_request(ns=ns)
    def put(self, connection_id: str) -> None | tuple[list | dict, int]:
        us_manager = self.get_us_manager()

        with us_manager.get_locked_entry_cm(ConnectionBase, connection_id) as conn:  # type: ignore  # TODO: fix
            need_permission_on_entry(conn, USPermissionKind.edit)
            conn_orig = us_manager.clone_entry_instance(conn)
            assert isinstance(conn_orig, ConnectionBase)
            schema_ctx = self.get_schema_ctx(schema_operations_mode=EditMode.edit, editable_object=None)

            schema_cls = GenericConnectionSchema(context=schema_ctx).get_edit_schema_cls(conn)
            schema = schema_cls(context=schema_ctx)

            try:
                body_json = request.get_json()
                assert isinstance(body_json, dict)
                changes = schema.load(body_json)
                schema.update_object(conn, changes)
            except MValidationError as e:
                return e.messages, 400
            assert isinstance(conn, ConnectionBase)
            conn.validate_new_data_sync(
                services_registry=self.get_service_registry(),
                changes=changes,
                original_version=conn_orig,
            )
            us_manager.save(conn)
            return None


@ns.route("/export/<connection_id>")
class ConnectionExportItem(BIResource):
    REQUIRED_RESOURCES: ClassVar[frozenset[RequiredResourceCommon]] = frozenset(
        {RequiredResourceCommon.SKIP_AUTH, RequiredResourceCommon.US_HEADERS_TOKEN}
    )

    @put_to_request_context(endpoint_code="ConnectionExport")
    @schematic_request(
        ns=ns,
        responses={},
    )
    def get(self, connection_id: str) -> dict:
        notifications: list[dict] = []

        conn = self.get_service_us_manager().get_by_id(connection_id, expected_type=ConnectionBase)
        need_permission_on_entry(conn, USPermissionKind.read)
        assert isinstance(conn, ConnectionBase)

        if not conn.allow_export:
            raise exc.UnsupportedForEntityType(f"Connector {conn.conn_type.name} does not support export")

        result = GenericConnectionSchema(context=self.get_schema_ctx(ExportMode.export)).dump(conn)
        result.update(options=ConnectionOptionsSchema().dump(conn.get_options()))
        result.pop("id")

        conn_warnings = conn.get_export_warnings_list()
        if conn_warnings:
            notifications.extend(conn_warnings)

        return dict(connection=result, notifications=notifications)


def _dump_source_templates(tpls: list[DataSourceTemplate] | None) -> list[dict[str, Any]] | None:
    if tpls is None:
        return None
    return [dict(tpl._asdict(), parameter_hash=tpl.get_param_hash()) for tpl in tpls]


@ns.route("/<connection_id>/info/metadata_sources")
class ConnectionInfoMetadataSources(BIResource):
    @schematic_request(ns=ns, responses={200: ("Success", ConnectionSourceTemplatesResponseSchema())})
    def get(self, connection_id: str) -> dict[str, list[dict[str, Any]] | None]:
        connection: ConnectionBase = self.get_us_manager().get_by_id(connection_id, expected_type=ConnectionBase)

        localizer = self.get_service_registry().get_localizer()
        source_template_templates = connection.get_data_source_template_templates(localizer=localizer)

        source_templates: list[DataSourceTemplate] | None = []
        try:
            need_permission_on_entry(connection, USPermissionKind.read)
        except USPermissionRequired:
            pass
        else:
            source_templates = connection.get_data_source_local_templates()

        return {
            "sources": _dump_source_templates(source_templates),
            "freeform_sources": _dump_source_templates(source_template_templates),
        }


@ns.route("/<connection_id>/info/sources")
class ConnectionInfoSources(BIResource):
    @schematic_request(
        ns=ns,
        query=ConnectionSourcesQuerySchema(),
        responses={200: ("Success", ConnectionSourceTemplatesResponseSchema())},
    )
    def get(self, connection_id: str, query: dict) -> dict:
        connection = self.get_us_manager().get_by_id(connection_id, expected_type=ConnectionBase)

        service_registry = self.get_service_registry()
        localizer = service_registry.get_localizer()
        source_template_templates = connection.get_data_source_template_templates(localizer=localizer)

        source_templates = []
        try:
            need_permission_on_entry(connection, USPermissionKind.read)
        except USPermissionRequired:
            pass
        else:
            source_templates = connection.get_data_source_templates(
                conn_executor_factory=service_registry.get_conn_executor_factory().get_sync_conn_executor,
            )

        search_text = query.get("search_text")
        if search_text is not None:
            # TODO: for some connections, do the filtering in the database.
            search_text = search_text.lower()
            source_templates = [item for item in source_templates if search_text in item.title.lower()]
        limit = query.get("limit")
        if limit is not None:  # Note that `load_default=1000` in the schema, so it should always be defined.
            source_templates = source_templates[:limit]
        return {
            "sources": _dump_source_templates(source_templates),
            "freeform_sources": _dump_source_templates(source_template_templates),
        }


@ns.route("/<connection_id>/info/source/schema")
class ConnectionInfoSourceSchema(BIResource):
    @schematic_request(
        ns=ns,
        body=ConnectionInfoSourceSchemaQuerySchema(),
        responses={200: ("Success", ConnectionInfoSourceSchemaResponseSchema())},
    )
    def post(self, connection_id: str, body: dict) -> dict:
        connection = self.get_us_manager().get_by_id(connection_id, expected_type=ConnectionBase)
        sr = self.get_service_registry()

        def conn_executor_factory_func() -> SyncConnExecutorBase:
            conn_executor = sr.get_conn_executor_factory().get_sync_conn_executor(conn=connection)
            return conn_executor

        need_permission_on_entry(connection, USPermissionKind.read)
        if not connection.is_dashsql_allowed:
            abort(400, "Not supported for connector without dashsql allowed")

        src = body["source"]
        dsrc_spec = make_spec_from_dict(source_type=src["source_type"], data=src["parameters"])
        dsrc_cls = get_data_source_class(src["source_type"])
        dsrc = dsrc_cls(spec=dsrc_spec, connection=connection)

        schema_info = dsrc.get_schema_info(conn_executor_factory=conn_executor_factory_func)

        return {
            "raw_schema": schema_info.schema,
        }<|MERGE_RESOLUTION|>--- conflicted
+++ resolved
@@ -141,13 +141,8 @@
 
     @put_to_request_context(endpoint_code="ConnectionImport")
     @schematic_request(ns=ns)
-<<<<<<< HEAD
-    def post(self):  # type: ignore  # TODO: fix
+    def post(self) -> dict | tuple[list | dict, int]:
         us_manager = self.get_service_us_manager()
-=======
-    def post(self) -> dict | tuple[list | dict, int]:
-        us_manager = self.get_us_manager()
->>>>>>> 5e336ea0
         notifications = []
 
         conn_data = request.json and request.json["data"]["connection"]
