from __future__ import annotations

import abc
import logging.config
from typing import (
    TYPE_CHECKING,
    Generic,
    Optional,
    TypeVar,
    final,
)

import attr

from dl_api_lib.app_common_settings import ConnOptionsMutatorsFactory
from dl_api_lib.app_settings import AppSettings
from dl_api_lib.connector_availability.base import ConnectorAvailabilityConfig
from dl_api_lib.i18n.registry import (
    LOCALIZATION_CONFIGS,
    register_translation_configs,
)
from dl_api_lib.pivot.plugin_registration import get_pivot_transformer_factory_cls
from dl_api_lib.service_registry.sr_factory import DefaultApiSRFactory
from dl_api_lib.service_registry.supported_functions_manager import SupportedFunctionsManager
from dl_configs.connectors_settings import ConnectorSettingsBase
from dl_configs.enums import RequiredService
from dl_constants.enums import (
    ConnectionType,
    RLSSubjectType,
)
from dl_core.data_processing.cache.primitives import CacheTTLConfig
from dl_core.rls import (
    RLS_FAILED_USER_NAME_PREFIX,
    BaseSubjectResolver,
    RLSSubject,
)
from dl_core.services_registry.entity_checker import EntityUsageChecker
from dl_core.services_registry.file_uploader_client_factory import FileUploaderSettings
from dl_core.services_registry.inst_specific_sr import (
    InstallationSpecificServiceRegistry,
    InstallationSpecificServiceRegistryFactory,
)
from dl_core.services_registry.rqe_caches import RQECachesSetting
from dl_core.services_registry.top_level import ServicesRegistry
from dl_core.utils import FutureRef
from dl_i18n.localizer_base import (
    LocalizerLoader,
    TranslationConfig,
)
from dl_task_processor.arq_wrapper import create_arq_redis_settings


if TYPE_CHECKING:
    from dl_core.services_registry.env_manager_factory_base import EnvManagerFactory


LOGGER = logging.getLogger(__name__)


@attr.s
class NotFoundSubjectResolver(BaseSubjectResolver):
    def get_subjects_by_names(self, names: list[str]) -> list[RLSSubject]:
        return [
            RLSSubject(
                subject_id="",
                subject_type=RLSSubjectType.notfound,
                subject_name=RLS_FAILED_USER_NAME_PREFIX + name,
            )
            for name in names
        ]


@attr.s
class StandaloneServiceRegistry(InstallationSpecificServiceRegistry):
    async def get_subject_resolver(self) -> BaseSubjectResolver:
        return NotFoundSubjectResolver()


@attr.s
class StandaloneServiceRegistryFactory(InstallationSpecificServiceRegistryFactory):
    def get_inst_specific_sr(self, sr_ref: FutureRef[ServicesRegistry]) -> StandaloneServiceRegistry:
        return StandaloneServiceRegistry(service_registry_ref=sr_ref)


TSettings = TypeVar("TSettings", bound=AppSettings)


class SRFactoryBuilder(Generic[TSettings], abc.ABC):
    @property
    @abc.abstractmethod
    def _is_async_env(self) -> bool:
        raise NotImplementedError()

    @abc.abstractmethod
    def _get_required_services(self, settings: TSettings) -> set[RequiredService]:
        raise NotImplementedError

    @abc.abstractmethod
    def _get_env_manager_factory(self, settings: TSettings) -> EnvManagerFactory:
        raise NotImplementedError

    @abc.abstractmethod
    def _get_inst_specific_sr_factory(
        self,
        settings: TSettings,
        ca_data: bytes,
    ) -> Optional[InstallationSpecificServiceRegistryFactory]:
        raise NotImplementedError

    @abc.abstractmethod
    def _get_entity_usage_checker(self, settings: TSettings) -> Optional[EntityUsageChecker]:
        raise NotImplementedError

    @abc.abstractmethod
    def _get_bleeding_edge_users(self, settings: TSettings) -> tuple[str, ...]:
        raise NotImplementedError

    @abc.abstractmethod
    def _get_rqe_caches_settings(self, settings: TSettings) -> Optional[RQECachesSetting]:
        raise NotImplementedError

    @abc.abstractmethod
    def _get_default_cache_ttl_settings(self, settings: TSettings) -> Optional[CacheTTLConfig]:
        raise NotImplementedError

    @abc.abstractmethod
    def _get_connector_availability(self, settings: TSettings) -> Optional[ConnectorAvailabilityConfig]:
        raise NotImplementedError

    @property
    def _extra_translation_configs(self) -> set[TranslationConfig]:
        return set()

    @final
    def get_sr_factory(
        self,
        settings: TSettings,
        conn_opts_factory: ConnOptionsMutatorsFactory,
        connectors_settings: dict[ConnectionType, ConnectorSettingsBase],
        ca_data: bytes,
    ) -> DefaultApiSRFactory:
        supported_functions_manager = SupportedFunctionsManager(supported_tags=settings.FORMULA_SUPPORTED_FUNC_TAGS)

        file_uploader_settings = (
            FileUploaderSettings(
                base_url=settings.FILE_UPLOADER_BASE_URL,
                master_token=settings.FILE_UPLOADER_MASTER_TOKEN,
            )
            if settings.FILE_UPLOADER_BASE_URL and settings.FILE_UPLOADER_MASTER_TOKEN
            else None
        )

        required_services: set[RequiredService] = set(self._get_required_services(settings))
        if settings.BI_COMPENG_PG_ON:
            required_services.add(RequiredService.POSTGRES)

        register_translation_configs(self._extra_translation_configs)
        localization_loader = LocalizerLoader(configs=LOCALIZATION_CONFIGS)
        localization_factory = localization_loader.load()
        localizer_fallback = (
            localization_factory.get_for_locale(locale=settings.DEFAULT_LOCALE) if settings.DEFAULT_LOCALE else None
        )

        pivot_transformer_factory_cls = get_pivot_transformer_factory_cls(pivot_engine_type=settings.PIVOT_ENGINE_TYPE)
        pivot_transformer_factory = pivot_transformer_factory_cls()

        sr_factory = DefaultApiSRFactory(
            async_env=self._is_async_env,
            rqe_config=settings.RQE_CONFIG,
            default_cache_ttl_config=self._get_default_cache_ttl_settings(settings),
            bleeding_edge_users=self._get_bleeding_edge_users(settings),
            connect_options_factory=conn_opts_factory,
            env_manager_factory=self._get_env_manager_factory(settings),
            default_formula_parser_type=settings.FORMULA_PARSER_TYPE,
            connectors_settings=connectors_settings,
            entity_usage_checker=self._get_entity_usage_checker(settings),
            field_id_generator_type=settings.FIELD_ID_GENERATOR_TYPE,
            file_uploader_settings=file_uploader_settings,
            redis_pool_settings=create_arq_redis_settings(settings.REDIS_ARQ) if settings.REDIS_ARQ else None,
            rqe_caches_settings=self._get_rqe_caches_settings(settings),
            supported_functions_manager=supported_functions_manager,
            required_services=required_services,
            localizer_factory=localization_factory,
            localizer_fallback=localizer_fallback,
            connector_availability=self._get_connector_availability(settings),
            inst_specific_sr_factory=self._get_inst_specific_sr_factory(
                settings,
                ca_data=ca_data,
            ),
            force_non_rqe_mode=settings.RQE_FORCE_OFF,
            query_proc_mode=settings.QUERY_PROCESSING_MODE,
<<<<<<< HEAD
            ca_data=ca_data,
=======
            pivot_transformer_factory=pivot_transformer_factory,
>>>>>>> 69edcd26
        )
        return sr_factory<|MERGE_RESOLUTION|>--- conflicted
+++ resolved
@@ -189,10 +189,7 @@
             ),
             force_non_rqe_mode=settings.RQE_FORCE_OFF,
             query_proc_mode=settings.QUERY_PROCESSING_MODE,
-<<<<<<< HEAD
             ca_data=ca_data,
-=======
             pivot_transformer_factory=pivot_transformer_factory,
->>>>>>> 69edcd26
         )
         return sr_factory