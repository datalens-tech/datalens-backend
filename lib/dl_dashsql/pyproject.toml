
[tool.poetry]
name = "datalens-dashsql"
version = "0.0.1"
description = ""
authors = ["DataLens Team <datalens-opensource@yandex-team.ru>"]
packages = [{include = "dl_dashsql"}]
license = "Apache 2.0"
readme = "README.md"


[tool.poetry.dependencies]
attrs = ">=22.2.0"
<<<<<<< HEAD
python = ">=3.12, <3.13"
=======
>>>>>>> 6d664a39
datalens-constants = {path = "../../lib/dl_constants"}
python = ">=3.10, <3.12"
sqlalchemy = ">=1.4.46, <2.0"

[tool.poetry.group.tests.dependencies]
pytest = ">=7.2.2"

[build-system]
build-backend = "poetry.core.masonry.api"
requires = [
  "poetry-core",
]

[tool.pytest.ini_options]
minversion = "6.0"
addopts = "-ra"
testpaths = []

[datalens_ci]
skip_test = true

[tool.mypy]
warn_unused_configs = true
disallow_untyped_defs = true
check_untyped_defs = true
strict_optional = true<|MERGE_RESOLUTION|>--- conflicted
+++ resolved
@@ -11,13 +11,9 @@
 
 [tool.poetry.dependencies]
 attrs = ">=22.2.0"
-<<<<<<< HEAD
 python = ">=3.12, <3.13"
-=======
->>>>>>> 6d664a39
 datalens-constants = {path = "../../lib/dl_constants"}
-python = ">=3.10, <3.12"
-sqlalchemy = ">=1.4.46, <2.0"
+sqlalchemy = ">=1.4.51, <2.0"
 
 [tool.poetry.group.tests.dependencies]
 pytest = ">=7.2.2"
