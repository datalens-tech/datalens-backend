
[tool.poetry]
name = "datalens-core"
version = "12.99.0"
description = ""
authors = ["DataLens Team <datalens-opensource@yandex-team.ru>"]
packages = [{include = "dl_core"}]
license = "Apache 2.0"
readme = "README.md"


[tool.poetry.dependencies]
Flask = ">=2.2.5"
Werkzeug = ">=2.2.3"
aiobotocore = ">=2.4.2"
<<<<<<< HEAD
aiodns = ">=3.0.0"
aiohttp = ">=3.9.1"
=======
aiodns = ">=3.1.1"
aiohttp = ">=3.8.1"
>>>>>>> 5202c4af
anyascii = ">=0.3.2"
arq = ">=0.25.0"
attrs = ">=22.2.0"
boto3 = ">=1.24.59"
botocore = ">=1.27.59,<1.27.60"
cryptography = ">=41.0.4"
dnspython = ">=2.2.1"
flask = ">=2.2.5"
grpcio = ">=1.60.0"
lz4 = ">=4.3.2"
marshmallow = ">=3.19.0"
marshmallow-oneofschema = ">=3.0.1"
multidict = ">=4.0"
opentracing = ">=2.4.0"
jaeger-client = ">=4.8.0"
python = ">=3.12, <3.13"
python-dateutil = ">=2.8.2"
pytz = ">=2022.7.1"
pyyaml = ">=6.0.1"
redis = ">=5.0.1"
requests = ">=2.28.2"
shortuuid = ">=1.0.11"
sqlalchemy = ">=1.4.51, <2.0"
typing-extensions = ">=4.9.0"
uwsgi = ">=2.0.23"
werkzeug = ">=2.2.3"
xxhash = ">=3.2.0"
# Check if really required
clickhouse-sqlalchemy = {path = "../clickhouse-sqlalchemy"}
redis_cache_lock = {path = "../redis-cache-lock"}
statcommons = {path = "../statcommons"}
datalens-api-commons = {path = "../dl_api_commons"}
datalens-utils = {path = "../dl_utils"}
datalens-constants = {path = "../dl_constants"}
datalens-i18n = {path = "../dl_i18n"}
datalens-sqlalchemy-clickhouse = {path = "../dl_sqlalchemy_clickhouse"}
datalens-configs = {path = "../dl_configs"}
datalens-app-tools = {path = "../dl_app_tools"}
datalens-model-tools = {path = "../dl_model_tools"}
datalens-task-processor = {path = "../dl_task_processor"}
datalens-dashsql = {path = "../../lib/dl_dashsql"}

[tool.poetry.group.tests.dependencies]
pytest = ">=7.2.2"
pytest-asyncio = ">=0.20.3"
datalens-connector-clickhouse = {path = "../dl_connector_clickhouse"}
datalens-testing = {path = "../dl_testing"}
datalens-core-testing = {path = "../dl_core_testing"}

[build-system]
build-backend = "poetry.core.masonry.api"
requires = [
  "poetry-core",
]

[tool.pytest.ini_options]
minversion = "6.0"
addopts = "-ra"
testpaths = ["dl_core_tests/unit", "dl_core_tests/db"]
timeout = 600

[datalens.pytest.unit]
root_dir = "dl_core_tests/"
target_path = "unit"
skip_compose = "true"

[datalens.pytest.db]
root_dir = "dl_core_tests/"
target_path = "db"

[tool.mypy]
warn_unused_configs = true
disallow_untyped_defs = true
check_untyped_defs = true
strict_optional = true

[[tool.mypy.overrides]]
module = [
    "aiogoogle.*",
    "anyascii.*",
    "lz4.*",
    "types_aiobotocore_s3.*",
    "mypy_boto3_s3.*",
    "statcommons.*"
]
ignore_missing_imports = true

[datalens.i18n.domains]
dl_core = [
    {path = "dl_core"},
]<|MERGE_RESOLUTION|>--- conflicted
+++ resolved
@@ -13,13 +13,8 @@
 Flask = ">=2.2.5"
 Werkzeug = ">=2.2.3"
 aiobotocore = ">=2.4.2"
-<<<<<<< HEAD
-aiodns = ">=3.0.0"
 aiohttp = ">=3.9.1"
-=======
 aiodns = ">=3.1.1"
-aiohttp = ">=3.8.1"
->>>>>>> 5202c4af
 anyascii = ">=0.3.2"
 arq = ">=0.25.0"
 attrs = ">=22.2.0"
