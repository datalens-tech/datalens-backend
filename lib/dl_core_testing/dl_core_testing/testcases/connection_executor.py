from __future__ import annotations

import asyncio
import contextlib
import functools
from typing import (
    TYPE_CHECKING,
    AsyncGenerator,
    Callable,
    ClassVar,
    Generator,
    Generic,
    Optional,
    Sequence,
    TypeVar,
)

import attr
import pytest
import shortuuid
import sqlalchemy as sa
from sqlalchemy.types import TypeEngine

from dl_constants.enums import (
    ConnectionType,
    UserDataType,
)
from dl_core.connection_executors.common_base import ConnExecutorQuery
from dl_core.connection_models.common_models import (
    DBIdent,
    SATextTableDefinition,
    SchemaIdent,
    TableIdent,
)
from dl_core.db.native_type import (
    CommonNativeType,
    GenericNativeType,
    norm_native_type,
)
import dl_core.exc as core_exc
from dl_core.us_connection_base import ConnectionBase
from dl_core_testing.database import (
    C,
    Db,
    DbTable,
    make_table,
)
from dl_core_testing.testcases.connection import BaseConnectionTestClass
from dl_testing.regulated_test import RegulatedTestCase


if TYPE_CHECKING:
    from dl_core.connection_executors.async_base import AsyncConnExecutorBase
    from dl_core.connection_executors.sync_base import SyncConnExecutorBase


_CONN_TV = TypeVar("_CONN_TV", bound=ConnectionBase)


class BaseConnectionExecutorTestClass(RegulatedTestCase, BaseConnectionTestClass[_CONN_TV], Generic[_CONN_TV]):
    @pytest.fixture(scope="function")
    def sync_connection_executor(
        self,
        sync_conn_executor_factory: Callable[[], SyncConnExecutorBase],
    ) -> Generator[SyncConnExecutorBase, None, None]:
        sync_conn_executor = sync_conn_executor_factory()
        yield sync_conn_executor_factory()
        sync_conn_executor.close()

    @pytest.fixture(scope="function")
    async def async_connection_executor(
        self,
        async_conn_executor_factory: Callable[[], AsyncConnExecutorBase],
    ) -> AsyncGenerator[AsyncConnExecutorBase, None, None]:  # type: ignore  # 2024-01-29 # TODO: "AsyncGenerator" expects 2 type arguments, but 3 given  [type-arg]
        async_conn_executor = async_conn_executor_factory()
        yield async_conn_executor_factory()
        await async_conn_executor.close()


class DefaultSyncAsyncConnectionExecutorCheckBase(BaseConnectionExecutorTestClass[_CONN_TV], Generic[_CONN_TV]):
    @pytest.fixture(scope="function")
    def db_ident(self) -> DBIdent:
        raise NotImplementedError

    @pytest.fixture(scope="function")
    def existing_table_ident(self, sample_table: DbTable) -> TableIdent:
        # Using sample table by default, but this can be overridden by redefining this fixture
        return TableIdent(
            db_name=sample_table.db.name,
            schema_name=sample_table.schema,
            table_name=sample_table.name,
        )

    @pytest.fixture(scope="class")
    def db_table_columns(self, db: Db) -> list[C]:
        return C.full_house()

    @pytest.fixture(scope="function")
    def db_table(self, db: Db, db_table_columns: list[C]) -> DbTable:  # type: ignore  # 2024-01-29 # TODO: The return type of a generator function should be "Generator" or one of its supertypes  [misc]
        db_table = make_table(db, columns=db_table_columns)
        yield db_table
        db.drop_table(db_table.table)

    @pytest.fixture(scope="function")
    def nonexistent_table_ident(self, existing_table_ident: TableIdent) -> TableIdent:
        return existing_table_ident.clone(table_name=f"nonexistent_table_{shortuuid.uuid()}")

    def check_db_version(self, db_version: Optional[str]) -> None:
        pass

    @pytest.fixture(scope="class")
    def query_for_session_check(self) -> str:
        return "SELECT 567"

    @contextlib.contextmanager
    def check_closing_sql_sessions(self, db: Db) -> Generator[None, None, None]:
        old_cnt = db.count_sql_sessions()
        yield
        new_cnt = db.count_sql_sessions()
        assert old_cnt == new_cnt, f"Expected {old_cnt} sessions, got {new_cnt}"


class DefaultSyncConnectionExecutorTestSuite(DefaultSyncAsyncConnectionExecutorCheckBase[_CONN_TV], Generic[_CONN_TV]):
    @pytest.fixture(scope="session")
    def conn_exec_factory_async_env(self) -> bool:
        return False

    def test_get_db_version(self, sync_connection_executor: SyncConnExecutorBase, db_ident: DBIdent) -> None:
        db_version = sync_connection_executor.get_db_version(db_ident)
        self.check_db_version(db_version)

    def test_test(self, sync_connection_executor: SyncConnExecutorBase) -> None:
        sync_connection_executor.test()

    def test_get_table_names(  # type: ignore  # 2024-01-29 # TODO: Function is missing a return type annotation  [no-untyped-def]
        self,
        sample_table: DbTable,
        db: Db,
        sync_connection_executor: SyncConnExecutorBase,
    ):
        # at the moment, checks that sample table is listed among the others

        tables = [sample_table]
        expected_table_names = set(table.name for table in tables)

        actual_tables = sync_connection_executor.get_tables(SchemaIdent(db_name=db.name, schema_name=None))
        actual_table_names = [tid.table_name for tid in actual_tables]

        assert set(actual_table_names).issuperset(expected_table_names)

    def test_table_exists(
        self,
        sync_connection_executor: SyncConnExecutorBase,
        existing_table_ident: TableIdent,
        db_table: DbTable,
    ) -> None:
        assert sync_connection_executor.is_table_exists(existing_table_ident)

    def test_table_not_exists(
        self,
        sync_connection_executor: SyncConnExecutorBase,
        nonexistent_table_ident: TableIdent,
    ) -> None:
        assert not sync_connection_executor.is_table_exists(nonexistent_table_ident)

    @attr.s(frozen=True)
    class CD:
        sa_type: TypeEngine = attr.ib()
        # Expected data
        user_type: UserDataType = attr.ib()
        nullable: bool = attr.ib(default=True)
        nt_name: Optional[str] = attr.ib(default=None)
        nt: Optional[GenericNativeType] = attr.ib(default=None)

        def get_expected_native_type(self, conn_type: ConnectionType) -> GenericNativeType:
            return self.nt or CommonNativeType(
<<<<<<< HEAD
                name=norm_native_type(self.nt_name if self.nt_name is not None else self.sa_type),
=======
                conn_type=conn_type,
                name=norm_native_type(self.nt_name if self.nt_name is not None else self.sa_type),  # type: ignore  # 2024-01-29 # TODO: Argument "name" to "CommonNativeType" has incompatible type "str | None"; expected "str"  [arg-type]
>>>>>>> 1de125c9
                nullable=self.nullable,
            )

    def get_schemas_for_type_recognition(self) -> dict[str, Sequence[CD]]:
        return {
            "standard_types": [
                self.CD(sa.Integer(), UserDataType.integer),
                self.CD(sa.Float(), UserDataType.float),
                self.CD(sa.String(length=256), UserDataType.string),
                self.CD(sa.Date(), UserDataType.date),
                self.CD(sa.DateTime(), UserDataType.genericdatetime),
            ],
        }

    def test_type_recognition(self, request, db: Db, sync_connection_executor: SyncConnExecutorBase) -> None:  # type: ignore  # 2024-01-29 # TODO: Function is missing a type annotation for one or more arguments  [no-untyped-def]
        for schema_name, type_schema in self.get_schemas_for_type_recognition().items():
            columns = [
                sa.Column(name=f"c_{shortuuid.uuid().lower()}", type_=column_data.sa_type)
                for column_data in type_schema
            ]
            sa_table = db.table_from_columns(columns=columns)

            db.create_table(sa_table)
            request.addfinalizer(functools.partial(db.drop_table, sa_table))

            detected_columns = sync_connection_executor.get_table_schema_info(
                table_def=TableIdent(db_name=db.name, schema_name=sa_table.schema, table_name=sa_table.name)
            ).schema
            assert len(detected_columns) == len(type_schema), f"Incorrect number of columns in schema {schema_name}"
            for col_idx, (expected_col, detected_col) in enumerate(zip(type_schema, detected_columns)):
                assert detected_col.user_type == expected_col.user_type, (
                    f"Incorrect user type detected for schema {schema_name} col #{col_idx}: "
                    f"expected {expected_col.user_type.name}, got {detected_col.user_type.name}"
                )
                expected_native_type = expected_col.get_expected_native_type(self.conn_type)
                assert (
                    detected_col.native_type == expected_native_type
                ), f"Incorrect native type detected for schema {schema_name} col #{col_idx}: expected {repr(expected_native_type)}, got {repr(detected_col.native_type)}"

    def test_simple_select(self, sync_connection_executor: SyncConnExecutorBase) -> None:
        query = ConnExecutorQuery(query=sa.select([sa.literal(1)]))
        result = next(iter(sync_connection_executor.execute(query).result))
        assert len(result) == 1
        assert result[0] == (1,)

    def test_error_on_select_from_nonexistent_source(
        self,
        db: Db,
        sync_connection_executor: SyncConnExecutorBase,
        nonexistent_table_ident: TableIdent,
    ) -> None:
        query = ConnExecutorQuery(query=f"SELECT * from {db.quote(nonexistent_table_ident.table_name)}")
        with pytest.raises(core_exc.SourceDoesNotExist):
            sync_connection_executor.execute(query)

    def test_closing_sql_sessions(
        self, db: Db, sync_connection_executor: SyncConnExecutorBase, query_for_session_check: str
    ) -> None:
        with self.check_closing_sql_sessions(db=db):
            for _i in range(5):
                sync_connection_executor.execute(ConnExecutorQuery(query=query_for_session_check))

    subselect_query_for_schema_test: ClassVar[str] = "(SELECT 1 AS num) AS source"

    @pytest.mark.parametrize("case", ["table", "subselect"])
    def test_get_table_schema_info(
        self,
        case: str,
        sync_connection_executor: SyncConnExecutorBase,
        existing_table_ident: TableIdent,
        db_table: DbTable,
    ) -> None:
        # Just tests that the adapter can successfully retrieve the schema.
        # Data source tests check this in more detail
        table_def = {
            "table": existing_table_ident,
            "subselect": SATextTableDefinition(
                text=sa.sql.elements.TextClause(self.subselect_query_for_schema_test),
            ),
        }[case]
        detected_columns = sync_connection_executor.get_table_schema_info(table_def=table_def).schema
        assert len(detected_columns) > 0

    def test_get_table_schema_info_for_nonexistent_table(
        self,
        sync_connection_executor: SyncConnExecutorBase,
        nonexistent_table_ident: TableIdent,
    ) -> None:
        with pytest.raises(core_exc.DLBaseException):
            sync_connection_executor.get_table_schema_info(table_def=nonexistent_table_ident)


class DefaultAsyncConnectionExecutorTestSuite(DefaultSyncAsyncConnectionExecutorCheckBase[_CONN_TV], Generic[_CONN_TV]):
    @pytest.fixture(scope="session")
    def conn_exec_factory_async_env(self) -> bool:
        return True

    async def test_get_db_version(self, async_connection_executor: AsyncConnExecutorBase, db_ident: DBIdent) -> None:
        db_version = await async_connection_executor.get_db_version(db_ident)
        self.check_db_version(db_version)

    async def test_test(self, async_connection_executor: AsyncConnExecutorBase) -> None:
        await async_connection_executor.test()

    async def test_multiple_connection_test(self, async_connection_executor: AsyncConnExecutorBase) -> None:
        coros = (async_connection_executor.test() for _ in range(10))
        await asyncio.gather(*coros)

    async def test_table_exists(
        self,
        async_connection_executor: AsyncConnExecutorBase,
        existing_table_ident: TableIdent,
    ) -> None:
        assert await async_connection_executor.is_table_exists(existing_table_ident)

    async def test_table_not_exists(
        self,
        async_connection_executor: AsyncConnExecutorBase,
        nonexistent_table_ident: TableIdent,
    ) -> None:
        assert not await async_connection_executor.is_table_exists(nonexistent_table_ident)

    async def test_simple_select(self, async_connection_executor: AsyncConnExecutorBase) -> None:
        query = ConnExecutorQuery(query=sa.select([sa.literal(1)]))
        result = await anext(aiter((await async_connection_executor.execute(query)).result))
        assert len(result) == 1
        assert result[0] == (1,)

    async def test_select_data(self, sample_table: DbTable, async_connection_executor: AsyncConnExecutorBase) -> None:
        n_rows = 3
        result = await async_connection_executor.execute(
            ConnExecutorQuery(
                query=sa.select(columns=sample_table.table.columns)
                .select_from(sample_table.table)
                .order_by(sample_table.table.columns[0])
                .limit(n_rows),
                chunk_size=6,
            )
        )
        rows = await result.get_all()
        assert len(rows) == n_rows

    async def test_cast_row_to_output(
        self,
        sample_table: DbTable,
        async_connection_executor: AsyncConnExecutorBase,
    ) -> None:
        result = await async_connection_executor.execute(
            ConnExecutorQuery(
                sa.select(columns=[sa.literal(1), sa.literal(2), sa.literal(3)])
                .select_from(sample_table.table)
                .limit(1),
                user_types=[
                    UserDataType.boolean,
                    UserDataType.float,
                    UserDataType.integer,
                ],
            )
        )
        rows = await result.get_all()
        assert rows == [(True, 2.0, 3)], rows

    async def test_error_on_select_from_nonexistent_source(
        self,
        db: Db,
        async_connection_executor: AsyncConnExecutorBase,
        nonexistent_table_ident: TableIdent,
    ) -> None:
        query = ConnExecutorQuery(query=f"SELECT * from {db.quote(nonexistent_table_ident.table_name)}")
        with pytest.raises(core_exc.SourceDoesNotExist):
            await async_connection_executor.execute(query)

    async def test_closing_sql_sessions(
        self, db: Db, async_connection_executor: AsyncConnExecutorBase, query_for_session_check: str
    ) -> None:
        with self.check_closing_sql_sessions(db=db):
            for _i in range(5):
                await async_connection_executor.execute(ConnExecutorQuery(query=query_for_session_check))

    async def test_get_table_schema_info(
        self,
        async_connection_executor: AsyncConnExecutorBase,
        existing_table_ident: TableIdent,
        db_table: DbTable,
    ) -> None:
        # Just tests that the adapter can successfully retrieve the schema.
        # Data source tests check this in more detail
        detected_columns = (
            await async_connection_executor.get_table_schema_info(table_def=existing_table_ident)
        ).schema
        assert len(detected_columns) > 0

    async def test_get_table_schema_info_for_nonexistent_table(
        self,
        async_connection_executor: AsyncConnExecutorBase,
        nonexistent_table_ident: TableIdent,
    ) -> None:
        with pytest.raises(core_exc.DLBaseException):
            await async_connection_executor.get_table_schema_info(table_def=nonexistent_table_ident)<|MERGE_RESOLUTION|>--- conflicted
+++ resolved
@@ -174,12 +174,7 @@
 
         def get_expected_native_type(self, conn_type: ConnectionType) -> GenericNativeType:
             return self.nt or CommonNativeType(
-<<<<<<< HEAD
-                name=norm_native_type(self.nt_name if self.nt_name is not None else self.sa_type),
-=======
-                conn_type=conn_type,
                 name=norm_native_type(self.nt_name if self.nt_name is not None else self.sa_type),  # type: ignore  # 2024-01-29 # TODO: Argument "name" to "CommonNativeType" has incompatible type "str | None"; expected "str"  [arg-type]
->>>>>>> 1de125c9
                 nullable=self.nullable,
             )
 
