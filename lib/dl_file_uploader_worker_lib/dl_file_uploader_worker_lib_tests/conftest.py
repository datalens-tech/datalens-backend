--- conflicted
+++ resolved
@@ -384,10 +384,7 @@
         crypto_keys_config=us_config.crypto_keys_config,
         bi_context=bi_context,
         services_registry=DummyServiceRegistry(rci=rci),
-<<<<<<< HEAD
         ca_data=root_certificates,
-    )
-=======
     )
 
 
@@ -422,5 +419,4 @@
             res = cursor.fetchall()
         return res
 
-    yield reader
->>>>>>> 69edcd26
+    yield reader