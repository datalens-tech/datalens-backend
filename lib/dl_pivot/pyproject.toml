--- conflicted
+++ resolved
@@ -11,15 +11,10 @@
 
 [tool.poetry.dependencies]
 attrs = ">=22.2.0"
-<<<<<<< HEAD
 python = ">=3.12, <3.13"
-#datalens-constants = {path = "../../lib/dl_constants"}
-=======
 datalens-constants = {path = "../dl_constants"}
 datalens-query-processing = {path = "../dl_query_processing"}
 datalens-utils = {path = "../dl_utils"}
-python = ">=3.10, <3.12"
->>>>>>> 5202c4af
 
 [tool.poetry.group.tests.dependencies]
 pytest = ">=7.2.2"
